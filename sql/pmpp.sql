--- conflicted
+++ resolved
@@ -2,38 +2,9 @@
 
 set client_min_messages = warning;
 
-create temporary table uname_command_output(uname text);
-create temporary table cpu_command_output(num_cpus integer);
-
-<<<<<<< HEAD
-do $$
-declare
-    l_uname text;
-    l_num_cpus integer;
-begin
-    copy uname_command_output from program 'uname';
-    select uname into l_uname from uname_command_output;
-    if l_uname = 'Linux' then
-        copy cpu_command_output from program 'nproc';
-    elsif l_uname = 'Darwin' then
-        copy cpu_command_output from program 'sysctl hw.ncpu | awk ''{print $2}''';
-    else
-        raise exception 'Unkown uname result: %', l_uname;
-    end if;
-    -- Windows: ???
-    select num_cpus into l_num_cpus from cpu_command_output;
-    execute format('create function num_cpus() returns integer language sql immutable as %L',
-                    format('select %s;',l_num_cpus));
-end;
-$$;
-
-drop table uname_command_output;
-drop table cpu_command_output;
-=======
 create function num_cpus() returns integer
 as 'MODULE_PATHNAME','pmpp_num_cpus'
 language c immutable strict;
->>>>>>> 9516b0e5
 
 comment on function num_cpus()
 is 'The number of cpus detected on this database machine';
