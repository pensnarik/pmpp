#include "postgres.h"
#include "fmgr.h"
#include "funcapi.h"
#include "miscadmin.h" /* for work_mem */
#include "access/htup_details.h"
#include "catalog/namespace.h"
#include "catalog/pg_foreign_server.h"
#include "catalog/pg_user_mapping.h"
#include "executor/executor.h"
#include "foreign/foreign.h"
#include "mb/pg_wchar.h"
#include "parser/scansup.h"
#include "utils/acl.h"
#include "utils/array.h"
#include "utils/builtins.h"
#include "utils/lsyscache.h"
#include "utils/syscache.h"
#include "utils/palloc.h"
#include "utils/typcache.h"
#include "libpq-fe.h"
#include "parser/parse_coerce.h"
#include <math.h>

#ifdef PG_MODULE_MAGIC
PG_MODULE_MAGIC;
#endif

#define ARRAY_OK 0
#define ARRAY_CONTAINS_NULLS 1

#define BINARY_MODE 0

typedef enum {
	QUERY_MANIFEST_CONNECTION_ATTR_INDEX = 0,
	QUERY_MANIFEST_QUERIES_ATTR_INDEX,
	QUERY_MANIFEST_CPU_MULTIPLIER_ATTR_INDEX,
	QUERY_MANIFEST_NUM_WORKERS_ATTR_INDEX,
	QUERY_MANIFEST_SETUP_COMMANDS_ATTR_INDEX,
	QUERY_MANIFEST_RESULT_FORMAT_ATTR_INDEX
} query_manifest_attribute_indexes;

typedef enum {
	RESULT_FORMAT_ORIGINAL = 0,
	RESULT_FORMAT_TEXT, 
	RESULT_FORMAT_BINARY 
} result_format_type;

typedef struct {
	PGconn	*connection;
	char	*connstr;
	char	*current_query;
	result_format_type	result_format;
} worker;

/*
	query_manifest
	--------------

	num_workers:
		The number of elements in the workers array.
	num_queries:
		The number of elements in the queries array.
	num_setup_commands:
		The number of elements in the setup_commands array.
	next_query:
		Index of the first un-executed query in the queries array.
	cpu_multiplier:
		If the remote system can reveal how many CPUs it has, that number is multiplied by cpu_multiplier
		to give the number of connections to create. The number of connections created will not be below 1
		and will not exceed the number of elements in the queries array.
	connection_string:
		The connection string given to us by the user, the one that should be used in error messages
	resolved_connection_string:
		The actual string to be sent to libpq. This will be the same value as connection_string except in cases
		where connection_string references a foreign server. In that case, it is the string derived from the
		foreign server and user mapping.
	workers:
		The worker processes that will run the queries given.
	queries:
		All of the queries to be sent to the worker(s) that will use this connection string.
	setup_commands:
		A list of commands (set application_name = ..., set session_timeout = ..., etc) that must be executed
		by each connection prior to executing any queries in the queries attribute.
	result_format:
		A string of either NULL, "text", or "binary".
		NULL is the default and means to use simple SendQuery() calls to the remote server
		"text" means to use SendQueryParams(), but set result_format to 0
		"binary" means to use SendQueryParams(), but set result_format to 1
*/
 
typedef struct {
	int		num_workers;
	int		num_queries;
	int		num_setup_commands;
	int		next_query;
	float	cpu_multiplier;
	char	*connection_string;
	char	*resolved_connection_string;
	worker	*workers;
	char	**queries;
	char	**setup_commands;
	result_format_type	result_format;
} query_manifest;

/*
 * Escaping libpq connect parameter strings.
 *
 * Replaces "'" with "\'" and "\" with "\\".
 * copied from dblink.c
 */
static char *
escape_param_str(const char *str)
{
	const char *cp;
	StringInfo	buf = makeStringInfo();

	for (cp = str; *cp; cp++)
	{
		if (*cp == '\\' || *cp == '\'')
			appendStringInfoChar(buf, '\\');
		appendStringInfoChar(buf, *cp);
	}

	return buf->data;
}

/*
 * Obtain connection string for a foreign server
 * copied from dblink.c
 */
static char *
get_connect_string(const char *servername)
{
	ForeignServer *foreign_server = NULL;
	UserMapping *user_mapping;
	ListCell   *cell;
	StringInfo	buf = makeStringInfo();
	ForeignDataWrapper *fdw;
	AclResult	aclresult;
	char	   *srvname;

	/* first gather the server connstr options */
	srvname = pstrdup(servername);
	truncate_identifier(srvname, strlen(srvname), false);
	foreign_server = GetForeignServerByName(srvname, true);

	if (foreign_server)
	{
		Oid			serverid = foreign_server->serverid;
		Oid			fdwid = foreign_server->fdwid;
		Oid			userid = GetUserId();

		user_mapping = GetUserMapping(userid, serverid);
		fdw = GetForeignDataWrapper(fdwid);

		/* Check permissions, user must have usage on the server. */
		aclresult = pg_foreign_server_aclcheck(serverid, userid, ACL_USAGE);
		if (aclresult != ACLCHECK_OK)
			aclcheck_error(aclresult, ACL_KIND_FOREIGN_SERVER, foreign_server->servername);

		foreach(cell, fdw->options)
		{
			DefElem    *def = lfirst(cell);

			appendStringInfo(buf, "%s='%s' ", def->defname,
							 escape_param_str(strVal(def->arg)));
		}

		foreach(cell, foreign_server->options)
		{
			DefElem    *def = lfirst(cell);

			appendStringInfo(buf, "%s='%s' ", def->defname,
							 escape_param_str(strVal(def->arg)));
		}

		foreach(cell, user_mapping->options)
		{

			DefElem    *def = lfirst(cell);

			appendStringInfo(buf, "%s='%s' ", def->defname,
							 escape_param_str(strVal(def->arg)));
		}

		return buf->data;
	}
	else
		return NULL;
}


/*
 * Callback function which is called when error occurs during fetch of 
 * results from a remote worker.
 */
static void
worker_error_callback(void *arg)
{
	worker *w = (worker *) arg;
	errcontext("query: %s on connection to: %s", w->current_query, w->connstr);
}

/*
 * report errors/notices
 * adapted from dblink_res_error()
 */
static void
res_error(PGresult *res, const char *connstr, const char *querystr, bool fail)
{
	char	   *pg_diag_sqlstate = PQresultErrorField(res, PG_DIAG_SQLSTATE);
	char	   *pg_diag_message_primary = PQresultErrorField(res, PG_DIAG_MESSAGE_PRIMARY);
	char	   *pg_diag_message_detail = PQresultErrorField(res, PG_DIAG_MESSAGE_DETAIL);
	char	   *pg_diag_message_hint = PQresultErrorField(res, PG_DIAG_MESSAGE_HINT);
	char	   *pg_diag_context = PQresultErrorField(res, PG_DIAG_CONTEXT);
	char	   *message_primary = (pg_diag_message_primary != NULL) ? pstrdup(pg_diag_message_primary) : NULL;
	char	   *message_detail = (pg_diag_message_detail != NULL) ? pstrdup(pg_diag_message_detail) : NULL;
	char	   *message_hint = (pg_diag_message_hint != NULL) ? pstrdup(pg_diag_message_hint) : NULL;
	char	   *message_context = (pg_diag_context != NULL) ? pstrdup(pg_diag_context) : NULL;
	int			sqlstate;

	if (pg_diag_sqlstate)
	{
		sqlstate = MAKE_SQLSTATE(pg_diag_sqlstate[0],
								 pg_diag_sqlstate[1],
								 pg_diag_sqlstate[2],
								 pg_diag_sqlstate[3],
								 pg_diag_sqlstate[4]);
	}
	else
	{
		sqlstate = ERRCODE_CONNECTION_FAILURE;
	}

	if (res)
	{
		PQclear(res);
	}

	ereport(fail ? ERROR : NOTICE,
			(errcode(sqlstate),
			 message_primary ? errmsg_internal("%s", message_primary) :
			 errmsg("unknown error"),
			 message_detail ? errdetail_internal("%s", message_detail) : 0,
			 message_hint ? errhint("%s", message_hint) : 0,
			 message_context ? errcontext("%s", message_context) : 0,
			errcontext("Error occurred on a connection to: %s executing query: %s.",
						connstr,querystr)));
}

/*
 * make a connection to a remote(?) database, and run the setup_commands, if any
 */
static PGconn*
make_async_connection(query_manifest* m)
{
	PGconn	*conn;
	int		i;

	conn = PQconnectdb( m->resolved_connection_string );

	if (PQstatus(conn) == CONNECTION_BAD)
	{
		char   *msg = pstrdup(PQerrorMessage(conn));
		PQfinish(conn);
		ereport(ERROR,
				(errcode(ERRCODE_SQLCLIENT_UNABLE_TO_ESTABLISH_SQLCONNECTION),
				 errmsg("could not establish connection"),
				 errdetail_internal("%s", msg)));
	}
	/* attempt to set client encoding to match server encoding, if needed */
	if (PQclientEncoding(conn) != GetDatabaseEncoding())
	{
		PQsetClientEncoding(conn, GetDatabaseEncodingName());
	}

	for ( i = 0; i < m->num_setup_commands; i++ ) 
	{
		PGresult	*result = PQexec(conn,m->setup_commands[i]);
		if (PQresultStatus(result) != PGRES_COMMAND_OK)
		{
			res_error(result,m->connection_string,m->setup_commands[i],true);
		}
		PQclear(result);
	}
	return conn;
}


static int 
num_remote_cpus(PGconn *conn, char *connstr, float cpu_multiplier)
{
	char		*num_cpus_query = "select pmpp.num_cpus()";
	PGresult	*result = PQexecParams(conn,num_cpus_query,0,NULL,NULL,NULL,NULL,1);
	int			num_remote_cpus;

	if (PQresultStatus(result) != PGRES_TUPLES_OK)
	{
		res_error(result,connstr,num_cpus_query,true);
	}

	if ((PQnfields(result) != 1) || (PQntuples(result) != 1))
	{
		ereport(ERROR,
				 (errmsg("result set must be 1 row, 1 column. connection: %s, query: %s",connstr,num_cpus_query)));
	}

	num_remote_cpus = ntohl(*(int *)PQgetvalue(result, 0, 0));
	num_remote_cpus = (int)floor((cpu_multiplier * (float) num_remote_cpus));
	if (num_remote_cpus < 1)
	{
		num_remote_cpus = 1;
	}

	PQclear(result);

	return num_remote_cpus;
}

/*
 * unpack a datum that happens to be text[]
 */
static int
unpack_datum_to_cstring_array(Datum datum, char ***cstring_array, int *array_length)
{
	ArrayType	*array = DatumGetArrayTypeP(datum);
	Oid			oid = ARR_ELEMTYPE(array);
	int16		element_length;
	bool		element_pass_by_value;
	char		element_align;

	Datum		*datum_list;
	int			i;

	if (array_contains_nulls(array))
	{
		return ARRAY_CONTAINS_NULLS;
	}

	get_typlenbyvalalign(oid, &element_length, &element_pass_by_value, &element_align);

	/* translate array into list of Datums datum_list */
	deconstruct_array(	array,
						oid,
						element_length,
						element_pass_by_value,
						element_align,
						&datum_list,
						NULL,
						array_length);

	/* convert the list of datums into an array of c strings */
	*cstring_array = (char**) palloc0( sizeof(char*) * (*array_length) );

	for (i = 0; i < (*array_length); i++)
	{
		text *t = DatumGetTextP(datum_list[i]);
		(*cstring_array)[i] = text_to_cstring(t);
	}
	return ARRAY_OK;
}

/*
 * send a query to the remote system using the method amenable to that remote system.
 * report any errors in the sending process
 */
static void
send_async_query(const worker* w)
{
	int rc;
	switch (w->result_format)
	{
		case RESULT_FORMAT_BINARY:
			rc = PQsendQueryParams(w->connection, w->current_query, 0, NULL, NULL, NULL, NULL, 1);
			break;
		case RESULT_FORMAT_TEXT:
			rc = PQsendQueryParams(w->connection, w->current_query, 0, NULL, NULL, NULL, NULL, 0);
			break;
		default:
			rc = PQsendQuery(w->connection, w->current_query);
	}
	if (rc != 1)
	{
		ereport(ERROR,
				(errmsg("errors %s sending query: %s to connection %s",
						PQerrorMessage(w->connection), w->current_query, w->connstr)));
	}
}

/*
 * fetch result set from old-school text mode results
 */
static
void append_text_result_set(const PGresult	*result,
							const worker *worker,
							AttInMetadata	*outrs_attinmeta,
							Tuplestorestate *outrs_tupstore)
{
	char **text_values; 
	int ntuples = PQntuples(result);
	int nfields = PQnfields(result);
	int	row;
	int col;

	text_values = (char **) palloc(nfields * sizeof(char *));

	for (row = 0; row < ntuples; row++)
	{
		ErrorContextCallback errcallback;
		HeapTuple	tuple;

		for (col = 0; col < nfields; col++)
		{
			if (PQgetisnull(result, row, col))
				text_values[col] = NULL;
			else
				text_values[col] = PQgetvalue(result, row, col);
		}
		errcallback.callback = worker_error_callback;
		errcallback.arg = (void *) worker;
		errcallback.previous = error_context_stack;
		error_context_stack = &errcallback;

		/* build the tuple and put it into the tuplestore. */
		tuple = BuildTupleFromCStrings(outrs_attinmeta, text_values);
		error_context_stack = errcallback.previous;

		tuplestore_puttuple(outrs_tupstore, tuple);
	}
}

/*
 * fetch result set from faster binary mode results
 */
static
void append_binary_result_set(	const PGresult	*result,
								const worker	*worker,
								TupleDesc		outrs_tupdesc,
								Datum			*binary_values,
								bool			*binary_nulls,
								Oid				*binary_typioparams,
								FmgrInfo		*binary_fmgrinfo,
								AttInMetadata	*outrs_attinmeta,
								Tuplestorestate *outrs_tupstore)
{
	int ntuples = PQntuples(result);
	int nfields = PQnfields(result);
		
	bool       *type_matches = (bool*) palloc(nfields * sizeof(bool));
	bool       *coerce_column = (bool*) palloc(nfields * sizeof(bool));
	Oid        *alternate_typioparams = (Oid*) palloc(nfields * sizeof(Oid));
	FmgrInfo   *alternate_fmgrinfos = (FmgrInfo*) palloc(nfields * sizeof(FmgrInfo));
	FmgrInfo   *text_output_functions = (FmgrInfo*) palloc(nfields * sizeof(FmgrInfo));
	int32	   *alternate_typmods = (int*) palloc(nfields * sizeof(int32));
	FmgrInfo   *coercion_functions = (FmgrInfo*) palloc(nfields * sizeof(FmgrInfo));

	int	row;
	int i;

	/*
		check found columns oids vs expected oids, derive alternate functions only
		where needed
	*/
	for (i = 0; i < nfields; i++)
	{
		Oid input_function;
		Oid output_function;
		Oid coercion_function;
		bool is_varlena;
		Oid column_oid = PQftype(result,i);
		CoercionPathType pathtype;
		type_matches[i] = (column_oid == outrs_tupdesc->attrs[i]->atttypid);
		coerce_column[i] = false;

		if (type_matches[i])
			continue;

		/* derive the binary input for what-we-got...*/
		getTypeBinaryInputInfo(column_oid,
				&input_function,&alternate_typioparams[i]);
		fmgr_info(input_function, &alternate_fmgrinfos[i]);

		pathtype = find_coercion_pathway(outrs_tupdesc->attrs[i]->atttypid,
											column_oid,
											COERCION_ASSIGNMENT,
											&coercion_function);
		switch(pathtype)
		{
			case COERCION_PATH_RELABELTYPE:
				/* no-op conversion, use original intput function */
				type_matches[i] = true;
				break;
			case COERCION_PATH_FUNC:
				fmgr_info(coercion_function, &coercion_functions[i]);
				coerce_column[i] = true;
				break;
			case COERCION_PATH_COERCEVIAIO:
				/* derive the text output of what-we-got, we already have the text input */
				getTypeOutputInfo(column_oid,
						&output_function,&is_varlena);
				fmgr_info(output_function, &text_output_functions[i]);
				alternate_typmods[i] = PQfmod(result,i);
			default:
				ereport(ERROR,
						(errcode(ERRCODE_DATATYPE_MISMATCH),
						 errmsg("result rowtype column %s has type %s which cannot be coerced into expected column %s of type %s. connection: %s query: %s",
								PQfname(result,i),
								format_type_be(column_oid),
								outrs_tupdesc->attrs[i]->attname.data,
								format_type_be(outrs_tupdesc->attrs[i]->atttypid),
								worker->connstr,
								worker->current_query)));
		}
	}

	/* put all tuples into the tuplestore */
	for (row = 0; row < ntuples; row++)
	{
		ErrorContextCallback errcallback;
		HeapTuple	tuple;

		StringInfoData sbuf;
		int			i;
		initStringInfo(&sbuf);

		for (i = 0; i < nfields; i++)
		{
			if (PQgetisnull(result, row, i))
			{
				binary_nulls[i] = true;
				binary_values[i] = (Datum) 0; /* NULL; */
			}
			else
			{
				binary_nulls[i] = false;
				resetStringInfo(&sbuf);
				appendBinaryStringInfo(&sbuf,
										PQgetvalue(result, row, i),
										PQgetlength(result, row, i));
										
				if (type_matches[i])
				{
					/* exact match - go straight to the values array */
					binary_values[i] = ReceiveFunctionCall(&binary_fmgrinfo[i],
											&sbuf,
											binary_typioparams[i],
											outrs_tupdesc->attrs[i]->atttypmod);
				}
				else
				{
					/* inexact match - save to a datum for later processing */
					Datum d = ReceiveFunctionCall(&alternate_fmgrinfos[i],
											&sbuf,
											alternate_typioparams[i],
											alternate_typmods[i]);
					if (coerce_column[i])
					{
						/* use coercion function we discovered earlier */
						binary_values[i] = FunctionCall1(&coercion_functions[i],d);
					}
					else
					{
						/* use output+input functions to switch types */
						binary_values[i] = InputFunctionCall(&outrs_attinmeta->attinfuncs[i],
											OutputFunctionCall(&text_output_functions[i],d),
										   outrs_attinmeta->attioparams[i],
										   outrs_attinmeta->atttypmods[i]);
					}
				}
			}
		}
		errcallback.callback = worker_error_callback;
		errcallback.arg = (void *) worker;
		errcallback.previous = error_context_stack;
		error_context_stack = &errcallback;

		/* build the tuple and put it into the tuplestore. */
		tuple = heap_form_tuple(outrs_tupdesc, binary_values, binary_nulls);
		error_context_stack = errcallback.previous;

		tuplestore_puttuple(outrs_tupstore, tuple);
	}
}


/*
 * Figure out which parameter is the query manifest/json/jsonb
 * Do type conversions as necessary
 */
static
ArrayType* get_query_manifest_array_param(FunctionCallInfo fcinfo)
{
	int	argnum = (PG_NARGS() == 2) ? 1 : 0;
	Oid	arg_type_oid = get_fn_expr_argtype(fcinfo->flinfo,argnum);
	Oid pmpp_namespace_oid = get_namespace_oid("pmpp",false);
	Oid	manifest_array_type_oid = GetSysCacheOid2(TYPENAMENSP,
													 PointerGetDatum("_query_manifest"),
													 ObjectIdGetDatum(pmpp_namespace_oid));
	Datum d = PG_GETARG_DATUM(argnum);

	if (arg_type_oid != manifest_array_type_oid)
	{
		/*
	     * arg wasn't a query_manifest[]. Try to coerce it into one.
		 * Currently this should only work for JSON and JSONB types.
		 */
		Oid coercion_fn_oid;
		CoercionPathType pathtype = find_coercion_pathway(	manifest_array_type_oid,
															arg_type_oid,
															COERCION_ASSIGNMENT,
															&coercion_fn_oid);
		if (pathtype == COERCION_PATH_FUNC)
		{
			FmgrInfo finfo;
			fmgr_info(coercion_fn_oid, &finfo);
			d = FunctionCall1(&finfo,d);
		}
		else
		{
			ereport(ERROR,
					(errcode(ERRCODE_DATATYPE_MISMATCH),
					 errmsg("input value has type %s which cannot be coerced into expected type %s.",
								format_type_be(arg_type_oid),
								format_type_be(manifest_array_type_oid))));
		}
	}

	return DatumGetArrayTypePCopy(d);
}


/*
 * distribute
 */
PG_FUNCTION_INFO_V1(pmpp_distribute);

Datum
pmpp_distribute(PG_FUNCTION_ARGS)
{
	ReturnSetInfo	*rsinfo = (ReturnSetInfo *) fcinfo->resultinfo;
	TupleDesc		outrs_tupdesc;
	AttInMetadata	*outrs_attinmeta;
	Tuplestorestate *outrs_tupstore = NULL;
	MemoryContext	per_query_ctx;
	MemoryContext	oldcontext;

	/*
     * in polymorphic context:
	 *   1st Arg is row_type, it is needed only for polymorphism, so we can ignore that
	 *   2nd Arg is the query_manifest, and must be of type query_manifest_t
     * in returns setof record context: 
	 *   Only Arg is the query_manifest, can type query_manifest_t, json, or jsonb
	 */

	ArrayType	*query_manifest_t_param = get_query_manifest_array_param(fcinfo);
	Oid			query_manifest_t_param_oid = ARR_ELEMTYPE(query_manifest_t_param);
	int16		query_manifest_t_param_element_length;
	bool		query_manifest_t_param_element_pass_by_value;
	char		query_manifest_t_param_element_align;
	Datum		*query_manifest_t_datum_list;
	int			query_manifest_t_num_datums;
	int			i;


	TupleDesc   query_manifest_t_tupdesc = lookup_rowtype_tupdesc(query_manifest_t_param_oid,-1);
	Datum		*query_manifest_t_attr_datums = (Datum *) palloc(query_manifest_t_tupdesc->natts * sizeof(Datum));
	bool		*query_manifest_t_attr_nulls = (bool *) palloc(query_manifest_t_tupdesc->natts * sizeof(bool));

	/* Every result set fetched from a remote will have the same Datum signature, or ought to */
	Datum      *binary_values;
	bool       *binary_nulls;
    Oid        *binary_typioparams;
	FmgrInfo   *binary_fmgrinfo;

	query_manifest	*manifest, *m;
	int				total_number_of_workers = 0;

	binary_values = (Datum *) palloc(rsinfo->expectedDesc->natts * sizeof(Datum));
	binary_nulls = (bool *) palloc(rsinfo->expectedDesc->natts * sizeof(bool));
    binary_typioparams = (Oid*) palloc(rsinfo->expectedDesc->natts * sizeof(Oid));
	binary_fmgrinfo = (FmgrInfo*) palloc(rsinfo->expectedDesc->natts * sizeof(FmgrInfo));

	/*
	for every column in the result set, get the binary input function and keep it so we don't have
	to look it up every row of a subquery
	*/
	for (i = 0; i < rsinfo->expectedDesc->natts; i++)
	{
		Oid input_function;
		getTypeBinaryInputInfo( rsinfo->expectedDesc->attrs[i]->atttypid,
								&input_function,&binary_typioparams[i]);
		fmgr_info(input_function, &binary_fmgrinfo[i]);
	}


	/* check to see if caller supports us returning a tuplestore */
	if (rsinfo == NULL || !IsA(rsinfo, ReturnSetInfo))
	{
		ereport(ERROR,
				(errcode(ERRCODE_FEATURE_NOT_SUPPORTED),
				 errmsg("set-valued function called in context that cannot accept a set")));
	}

	if (!(rsinfo->allowedModes & SFRM_Materialize) || rsinfo->expectedDesc == NULL)
	{
		ereport(ERROR,
				(errcode(ERRCODE_FEATURE_NOT_SUPPORTED),
				 errmsg("materialize mode required, but it is not allowed in this context")));
	}

	if (PG_NARGS() > 2)
	{
		ereport(ERROR,
						(errcode(ERRCODE_TOO_MANY_ARGUMENTS),
						 errmsg("Invalid argument list")));
	}

	/* query_manifest_t_param must be one dimensional */
	if (ARR_NDIM(query_manifest_t_param) > 1)
	{
		ereport(ERROR,
						(errcode(ERRCODE_ARRAY_SUBSCRIPT_ERROR),
						 errmsg("array must be one-dimensional")));
	}

	/* query_manifest_t_param must contain no nulls */
	if (array_contains_nulls(query_manifest_t_param))
	{
		ereport(ERROR,
						(errcode(ERRCODE_NULL_VALUE_NOT_ALLOWED),
						 errmsg("query_manifet array must not contain nulls")));
	}

	/* extract query_manifest_t type info from dictionary */
	get_typlenbyvalalign(	query_manifest_t_param_oid,
							&query_manifest_t_param_element_length,
							&query_manifest_t_param_element_pass_by_value,
							&query_manifest_t_param_element_align);

	/* translate query_manifest_t_param into list of Datums manifest_datum_list */
	deconstruct_array(	query_manifest_t_param,
						query_manifest_t_param_oid,
						query_manifest_t_param_element_length,
						query_manifest_t_param_element_pass_by_value,
						query_manifest_t_param_element_align,
						&query_manifest_t_datum_list,
						NULL,
						&query_manifest_t_num_datums);

	/* we now know how many elements the manifest will contain */
	manifest = (query_manifest *) palloc0( sizeof(query_manifest) * query_manifest_t_num_datums );

	PG_TRY();
	{

		for (i = 0, m = &manifest[0]; i < query_manifest_t_num_datums; i++, m++ )
		{
			HeapTupleHeader tuple_header = DatumGetHeapTupleHeader(query_manifest_t_datum_list[i]);
			HeapTupleData tuple_data;
			PGconn		*first_connection;
			worker		*cur_worker;

			/* build a HeapTupleData record */
			tuple_data.t_len = HeapTupleHeaderGetDatumLength(tuple_header);
			ItemPointerSetInvalid(&(tuple_data.t_self));
			tuple_data.t_tableOid = InvalidOid;
			tuple_data.t_data = tuple_header;

			heap_deform_tuple(&tuple_data, query_manifest_t_tupdesc,
								query_manifest_t_attr_datums, query_manifest_t_attr_nulls);

			/* attr 0: connection */
			if (query_manifest_t_attr_nulls[QUERY_MANIFEST_CONNECTION_ATTR_INDEX])
			{
				ereport(ERROR,
							(errcode(ERRCODE_NULL_VALUE_NOT_ALLOWED),
							 errmsg("connection cannot be null")));
			}
			m->connection_string = text_to_cstring(DatumGetTextP(query_manifest_t_attr_datums[QUERY_MANIFEST_CONNECTION_ATTR_INDEX]));

			/* if the connection string was actually a foreign server name, use the credentials from that instead */
			m->resolved_connection_string = get_connect_string(m->connection_string);
			if (m->resolved_connection_string == NULL)
			{
				m->resolved_connection_string = m->connection_string;
			}

			m->cpu_multiplier = (query_manifest_t_attr_nulls[QUERY_MANIFEST_CPU_MULTIPLIER_ATTR_INDEX]) ?  (float) 1.0 :
				DatumGetFloat4(query_manifest_t_attr_datums[QUERY_MANIFEST_CPU_MULTIPLIER_ATTR_INDEX]);

			m->num_workers = (query_manifest_t_attr_nulls[QUERY_MANIFEST_NUM_WORKERS_ATTR_INDEX]) ? -1 :
				DatumGetInt32(query_manifest_t_attr_datums[QUERY_MANIFEST_NUM_WORKERS_ATTR_INDEX]);

			if (query_manifest_t_attr_nulls[QUERY_MANIFEST_QUERIES_ATTR_INDEX])
			{
				ereport(ERROR,
							(errcode(ERRCODE_NULL_VALUE_NOT_ALLOWED),
							 errmsg("queries cannot be null")));
			}
			if ( unpack_datum_to_cstring_array( query_manifest_t_attr_datums[QUERY_MANIFEST_QUERIES_ATTR_INDEX],
												&(m->queries),
												&(m->num_queries) ) == ARRAY_CONTAINS_NULLS)
			{
				ereport(ERROR,
								(errcode(ERRCODE_NULL_VALUE_NOT_ALLOWED),
								 errmsg("queries array must not contain nulls")));
			}

			if (query_manifest_t_attr_nulls[QUERY_MANIFEST_SETUP_COMMANDS_ATTR_INDEX])
			{
				m->num_setup_commands = 0;
			}
			else
			{
				if ( unpack_datum_to_cstring_array( query_manifest_t_attr_datums[QUERY_MANIFEST_SETUP_COMMANDS_ATTR_INDEX],
													&(m->setup_commands),
													&(m->num_setup_commands) ) == ARRAY_CONTAINS_NULLS)
				{
					ereport(ERROR,
									(errcode(ERRCODE_NULL_VALUE_NOT_ALLOWED),
									 errmsg("setup_commands array must not contain nulls")));
				}
			}

			if (query_manifest_t_attr_nulls[QUERY_MANIFEST_RESULT_FORMAT_ATTR_INDEX])
			{
				m->result_format = RESULT_FORMAT_ORIGINAL;
			}
			else
			{
				char *s = text_to_cstring(DatumGetTextP(query_manifest_t_attr_datums[QUERY_MANIFEST_RESULT_FORMAT_ATTR_INDEX]));
				if (strcmp(s,"binary") == 0)
				{
					m->result_format = RESULT_FORMAT_BINARY;
				}
				else if (strcmp(s,"text") == 0)
				{
					m->result_format = RESULT_FORMAT_TEXT;
				}
				else
				{
					ereport(ERROR,
							(errcode(ERRCODE_FEATURE_NOT_SUPPORTED),
							 errmsg("result_format [%s/%d], if specified, must be one of: binary text",s,
query_manifest_t_tupdesc->natts
)));
				}
			}

			first_connection = make_async_connection(m);

			/* in cases where num_workers wasn't explicit, we must either ask or infer the number */
			if ( m->num_workers == -1 )
			{
				if ( m->num_queries == 1 )
				{
					/* only one query, no need to ask remote how many cpus it has */
					m->num_workers = 1;
				}
				else
				{
					/* ask remote how many cpus it has */
					m->num_workers = num_remote_cpus(first_connection, m->connection_string, m->cpu_multiplier);
				}
			}

			/* either way, do not allocate more workers than you have queries */
			if ( m->num_workers > m->num_queries )
			{
				m->num_workers = m->num_queries;
			}

			/* keep a running total of the number of workers we have across all manifests */
			total_number_of_workers += m->num_workers;

			m->workers = (worker*) palloc0( sizeof(worker) * m->num_workers );
			cur_worker = (worker*) m->workers;
			cur_worker->connection = first_connection;
			m->next_query = 0;

			/* loop through all connections dispatching a query with each one */
			while(1)
			{
				cur_worker->connstr = m->connection_string;
				cur_worker->current_query = m->queries[m->next_query];

				send_async_query(cur_worker);

				m->next_query++;
				if (m->next_query == m->num_workers)
				{
					break;
				}
				cur_worker++;
				cur_worker->connection = make_async_connection(m);
			} 
		}
		ReleaseTupleDesc(query_manifest_t_tupdesc);

		/* let the caller know we're sending back a tuplestore */
		rsinfo->returnMode = SFRM_Materialize;
		per_query_ctx = fcinfo->flinfo->fn_mcxt;
		oldcontext = MemoryContextSwitchTo(per_query_ctx);
		outrs_tupdesc = CreateTupleDescCopy(rsinfo->expectedDesc);
		outrs_tupstore = tuplestore_begin_heap(true,false,work_mem);
		MemoryContextSwitchTo(oldcontext);

		outrs_attinmeta = TupleDescGetAttInMetadata(outrs_tupdesc);

		while(total_number_of_workers > 0)
		{
			bool		got_a_result = false;
			int			i, j;
			worker		*cur_worker;
			PGresult	*result;

			for (i = 0, m = &manifest[0]; i < query_manifest_t_num_datums; i++, m++ )
			{
				for (j = 0, cur_worker = (worker*) m->workers; j < m->num_workers; j++, cur_worker++)
				{
<<<<<<< HEAD
					/* skip connections that we've closed */
					if (cur_worker->connection == NULL)
					{
						continue;
					}

					if (PQconsumeInput(cur_worker->connection) == 0)
					{
						ereport(ERROR,
								(errmsg("error %s polling query: %s on connection %s",
										PQerrorMessage(cur_worker->connection),
														cur_worker->current_query,
														cur_worker->connstr)));
=======
					if (cur_worker->connection == NULL)
					{
						/* skip connections that we've closed */
						continue;
					}

					if (!PQconsumeInput(cur_worker->connection))
					{
						ereport(ERROR,
                                (errmsg("error %s polling query: %s on connection %s",
                                        PQerrorMessage(cur_worker->connection),
                                                        cur_worker->current_query,
                                                        cur_worker->connstr)));
>>>>>>> a8e8f95f
					}

					if ((total_number_of_workers > 1) && (PQisBusy(cur_worker->connection) == 1))
					{
						/* connection is busy and there is more than one connection to wait on */
<<<<<<< HEAD
						connection_active = true;
					}
					else
					{
						/* 
						 * connection is either no longer busy, or it's the last connection so
						 * there's no point in looking elsewhere
						 */
						while ((result = PQgetResult(cur_worker->connection)) != NULL)
						{
							if (PQresultStatus(result) == PGRES_TUPLES_OK)
							{
								int nfields;
								int ntuples;

								nfields = PQnfields(result);
								ntuples = PQntuples(result);
								if (nfields != outrs_tupdesc->natts)
								{
									ereport(ERROR,
											(errcode(ERRCODE_DATATYPE_MISMATCH),
											 errmsg("result rowtype does not match expected rowtype connection: %s query: %s",
													cur_worker->connstr, cur_worker->current_query)));
								}
								
								if (ntuples > 0)
								{
									char	  **values = (char **) palloc(nfields * sizeof(char *));
									int			row;

									/* put all tuples into the tuplestore */
									for (row = 0; row < ntuples; row++)
									{
										ErrorContextCallback errcallback;
										HeapTuple	tuple;
										int			i;
										for (i = 0; i < nfields; i++)
										{
											if (PQgetisnull(result, row, i))
												values[i] = NULL;
											else
												values[i] = PQgetvalue(result, row, i);
										}
										errcallback.callback = worker_error_callback;
										errcallback.arg = (void *) cur_worker;
										errcallback.previous = error_context_stack;
										error_context_stack = &errcallback;

										/* build the tuple and put it into the tuplestore. */
										tuple = BuildTupleFromCStrings(outrs_attinmeta, values);
										error_context_stack = errcallback.previous;
										tuplestore_puttuple(outrs_tupstore, tuple);
									}
								}
							}
							else if (PQresultStatus(result) == PGRES_COMMAND_OK)
							{
								/* Non-query commands only return one row (query,status) */
								ErrorContextCallback errcallback;
								char	  **values = (char **) palloc(2 * sizeof(char *));
								HeapTuple	tuple;

								errcallback.callback = worker_error_callback;
								errcallback.arg = (void *) cur_worker;
								errcallback.previous = error_context_stack;
								error_context_stack = &errcallback;

								values[0] = cur_worker->current_query;
								values[1] = PQcmdStatus(result);
								tuple = BuildTupleFromCStrings(outrs_attinmeta, values);
								error_context_stack = errcallback.previous;
								tuplestore_puttuple(outrs_tupstore, tuple);
							}
							else
							{
								res_error(result,cur_worker->connstr,cur_worker->current_query,true);
							}
							PQclear(result);
						}
					
						got_a_result = true;
						if (m->next_query < m->num_queries)
						{
							cur_worker->current_query = m->queries[m->next_query];
							if (PQsendQuery(cur_worker->connection,cur_worker->current_query) != 1)
							{
								ereport(ERROR,
										(errmsg("errors %s sending query: %s to connection %s",
												PQerrorMessage(cur_worker->connection),
																cur_worker->current_query,
																cur_worker->connstr)));
							}
							m->next_query++;
							connection_active = true;
						}
						else
						{
							/* close connection and mark the worker as done */
							PQfinish(cur_worker->connection);
							cur_worker->connection = NULL;
							total_number_of_workers--;
						}

						connection_active = true;
=======
						continue;
					}
					/* 
					 * connection is either no longer busy, or it's the last connection so
					 * there's no point in looking elsewhere
					 */
					while ((result = PQgetResult(cur_worker->connection)) != NULL)
					{
						if (PQresultStatus(result) == PGRES_TUPLES_OK)
						{
							int nfields = PQnfields(result);
							int ntuples = PQntuples(result);

							if (nfields != outrs_tupdesc->natts)
							{
								ereport(ERROR,
										(errcode(ERRCODE_DATATYPE_MISMATCH),
										 errmsg("result rowtype does not match expected rowtype connection: %s query: %s",
												cur_worker->connstr, cur_worker->current_query)));
							}

							if (ntuples > 0)
							{
								if (PQbinaryTuples(result))
								{
									append_binary_result_set(result,cur_worker,outrs_tupdesc,
																binary_values, binary_nulls,
																binary_typioparams, binary_fmgrinfo,
																outrs_attinmeta,outrs_tupstore);
								}
								else
								{
									append_text_result_set(result,cur_worker,outrs_attinmeta,outrs_tupstore);
								}
							}
						}
						else if (PQresultStatus(result) == PGRES_COMMAND_OK)
						{
							/* Non-query commands only return one row (query,status) */
							ErrorContextCallback errcallback;
							char	  **command_values = (char **) palloc(2 * sizeof(char *));
							HeapTuple	tuple;

							errcallback.callback = worker_error_callback;
							errcallback.arg = (void *) cur_worker;
							errcallback.previous = error_context_stack;
							error_context_stack = &errcallback;

							command_values[0] = cur_worker->current_query;
							command_values[1] = PQcmdStatus(result);
							tuple = BuildTupleFromCStrings(outrs_attinmeta, command_values);
							error_context_stack = errcallback.previous;
							tuplestore_puttuple(outrs_tupstore, tuple);
						}
						else
						{
							/*
							ereport(WARNING,
									(errmsg("PQresultstatus is %d binary mode is %d",
											PQresultStatus(result),BINARY_MODE)));
							*/
							res_error(result,cur_worker->connstr,cur_worker->current_query,true);
						}
						PQclear(result);
					}
				
					/*
					fetching this result set took time, so we don't have to sleep before asking
					other connections if they are done
					*/
					got_a_result = true;
					if (m->next_query < m->num_queries)
					{
						cur_worker->current_query = m->queries[m->next_query];
						send_async_query(cur_worker);
						m->next_query++;
					}
					else
					{
						/* close connection and mark the worker as done */
						PQfinish(cur_worker->connection);
						cur_worker->connection = NULL;
						total_number_of_workers--;
>>>>>>> a8e8f95f
					}
				}
			}

			if (!got_a_result && (total_number_of_workers > 0))
			{
				/* sleep just enough to give up the timeslice, no sense monopolizing a CPU */
				CHECK_FOR_INTERRUPTS();
			}
		}

		tuplestore_donestoring(outrs_tupstore);
		rsinfo->setResult = outrs_tupstore;
		rsinfo->setDesc = outrs_tupdesc;
		MemoryContextSwitchTo(oldcontext);
	}
	PG_CATCH();
	{
		/* 
         * attempt to cancel all active queries and disconnect all connections before
		 * re-raising the error
         */
		query_manifest	*m;
		int i,j;

		for (i = 0, m = &manifest[0]; i < query_manifest_t_num_datums; i++, m++ )
		{
			worker		*w;
			for (j = 0, w = (worker*) m->workers; j < m->num_workers; j++, w++)
			{
				if (w->connection != NULL)
				{
					PGcancel	*cancel = PQgetCancel(w->connection);
					char		errbuf[256];
					PQcancel(cancel, errbuf, 256);
					PQfreeCancel(cancel);
					PQfinish(w->connection);
				}
			}
		}
		PG_RE_THROW();
	}
	PG_END_TRY();

	return (Datum) 0;
}
<|MERGE_RESOLUTION|>--- conflicted
+++ resolved
@@ -918,21 +918,6 @@
 			{
 				for (j = 0, cur_worker = (worker*) m->workers; j < m->num_workers; j++, cur_worker++)
 				{
-<<<<<<< HEAD
-					/* skip connections that we've closed */
-					if (cur_worker->connection == NULL)
-					{
-						continue;
-					}
-
-					if (PQconsumeInput(cur_worker->connection) == 0)
-					{
-						ereport(ERROR,
-								(errmsg("error %s polling query: %s on connection %s",
-										PQerrorMessage(cur_worker->connection),
-														cur_worker->current_query,
-														cur_worker->connstr)));
-=======
 					if (cur_worker->connection == NULL)
 					{
 						/* skip connections that we've closed */
@@ -946,118 +931,11 @@
                                         PQerrorMessage(cur_worker->connection),
                                                         cur_worker->current_query,
                                                         cur_worker->connstr)));
->>>>>>> a8e8f95f
 					}
 
 					if ((total_number_of_workers > 1) && (PQisBusy(cur_worker->connection) == 1))
 					{
 						/* connection is busy and there is more than one connection to wait on */
-<<<<<<< HEAD
-						connection_active = true;
-					}
-					else
-					{
-						/* 
-						 * connection is either no longer busy, or it's the last connection so
-						 * there's no point in looking elsewhere
-						 */
-						while ((result = PQgetResult(cur_worker->connection)) != NULL)
-						{
-							if (PQresultStatus(result) == PGRES_TUPLES_OK)
-							{
-								int nfields;
-								int ntuples;
-
-								nfields = PQnfields(result);
-								ntuples = PQntuples(result);
-								if (nfields != outrs_tupdesc->natts)
-								{
-									ereport(ERROR,
-											(errcode(ERRCODE_DATATYPE_MISMATCH),
-											 errmsg("result rowtype does not match expected rowtype connection: %s query: %s",
-													cur_worker->connstr, cur_worker->current_query)));
-								}
-								
-								if (ntuples > 0)
-								{
-									char	  **values = (char **) palloc(nfields * sizeof(char *));
-									int			row;
-
-									/* put all tuples into the tuplestore */
-									for (row = 0; row < ntuples; row++)
-									{
-										ErrorContextCallback errcallback;
-										HeapTuple	tuple;
-										int			i;
-										for (i = 0; i < nfields; i++)
-										{
-											if (PQgetisnull(result, row, i))
-												values[i] = NULL;
-											else
-												values[i] = PQgetvalue(result, row, i);
-										}
-										errcallback.callback = worker_error_callback;
-										errcallback.arg = (void *) cur_worker;
-										errcallback.previous = error_context_stack;
-										error_context_stack = &errcallback;
-
-										/* build the tuple and put it into the tuplestore. */
-										tuple = BuildTupleFromCStrings(outrs_attinmeta, values);
-										error_context_stack = errcallback.previous;
-										tuplestore_puttuple(outrs_tupstore, tuple);
-									}
-								}
-							}
-							else if (PQresultStatus(result) == PGRES_COMMAND_OK)
-							{
-								/* Non-query commands only return one row (query,status) */
-								ErrorContextCallback errcallback;
-								char	  **values = (char **) palloc(2 * sizeof(char *));
-								HeapTuple	tuple;
-
-								errcallback.callback = worker_error_callback;
-								errcallback.arg = (void *) cur_worker;
-								errcallback.previous = error_context_stack;
-								error_context_stack = &errcallback;
-
-								values[0] = cur_worker->current_query;
-								values[1] = PQcmdStatus(result);
-								tuple = BuildTupleFromCStrings(outrs_attinmeta, values);
-								error_context_stack = errcallback.previous;
-								tuplestore_puttuple(outrs_tupstore, tuple);
-							}
-							else
-							{
-								res_error(result,cur_worker->connstr,cur_worker->current_query,true);
-							}
-							PQclear(result);
-						}
-					
-						got_a_result = true;
-						if (m->next_query < m->num_queries)
-						{
-							cur_worker->current_query = m->queries[m->next_query];
-							if (PQsendQuery(cur_worker->connection,cur_worker->current_query) != 1)
-							{
-								ereport(ERROR,
-										(errmsg("errors %s sending query: %s to connection %s",
-												PQerrorMessage(cur_worker->connection),
-																cur_worker->current_query,
-																cur_worker->connstr)));
-							}
-							m->next_query++;
-							connection_active = true;
-						}
-						else
-						{
-							/* close connection and mark the worker as done */
-							PQfinish(cur_worker->connection);
-							cur_worker->connection = NULL;
-							total_number_of_workers--;
-						}
-
-						connection_active = true;
-=======
 						continue;
 					}
 					/* 
@@ -1141,7 +1019,6 @@
 						PQfinish(cur_worker->connection);
 						cur_worker->connection = NULL;
 						total_number_of_workers--;
->>>>>>> a8e8f95f
 					}
 				}
 			}
